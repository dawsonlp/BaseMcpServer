--- conflicted
+++ resolved
@@ -1,140 +1,65 @@
 """
 Configuration module for the Jira MCP server.
 
-This module handles loading and validating configuration from YAML files.
-Supports multiple Jira instances through clean YAML configuration.
+This module handles loading and validating configuration from environment variables.
+Supports both single instance (legacy) and multiple Jira instances through JSON configuration.
 """
 
 import os
+import json
 import logging
-from pathlib import Path
-from typing import Dict, List, Optional
-import yaml
+from typing import Dict, List, Optional, Any
+from pydantic import BaseModel, Field
+from pydantic_settings import BaseSettings
 
 logger = logging.getLogger(__name__)
 
-<<<<<<< HEAD
-def find_config_file():
-    """
-    Find the config.yaml file in order of preference:
-    1. ~/.mcp_servers/jira-helper-config.yaml (production)
-    2. ./config.yaml (local development)
-    3. ./config.yaml.example (fallback template)
-=======
-# Find the .env file in script directory or parent directories
-def find_env_file():
-    """
-    Find the .env file relative to this script's location or in parent directories.
->>>>>>> 6105c2c4
-    
-    Returns:
-        str: Path to the config file
-    """
-<<<<<<< HEAD
-    # Production config (safe from git)
-    production_config = Path.home() / ".mcp_servers" / "jira-helper-config.yaml"
-    if production_config.exists():
-        logger.info(f"Using production config: {production_config}")
-        return str(production_config)
-    
-    # Local development config
-    local_config = Path.cwd() / "config.yaml"
-    if local_config.exists():
-        logger.info(f"Using local config: {local_config}")
-        return str(local_config)
-    
-    # Fallback to example template
-    example_config = Path.cwd() / "config.yaml.example"
-    if example_config.exists():
-        logger.warning(f"Using example config: {example_config}")
-        return str(example_config)
-    
-    logger.error("No config file found!")
-    raise FileNotFoundError("No config.yaml file found. Please create one from config.yaml.example")
-=======
-    # Get the directory containing this config.py file
-    script_dir = Path(__file__).parent
-    
-    # Search locations in order of preference
-    search_locations = [
-        script_dir / ".env",                    # Same directory as config.py
-        script_dir.parent / ".env",             # Parent directory (likely location)
-        Path.cwd() / ".env",                    # Current working directory (fallback)
-        Path("/app/.env")                       # Docker workdir
-    ]
-    
-    for env_file in search_locations:
-        if env_file.exists():
-            logger.info(f"Found .env file at: {env_file}")
-            return str(env_file)
-    
-    logger.warning("No .env file found, using default settings")
-    logger.info(f"Searched locations: {[str(loc) for loc in search_locations]}")
-    return ".env"
->>>>>>> 6105c2c4
 
-
-class JiraInstance:
+class JiraInstance(BaseModel):
     """
     Represents a single Jira instance configuration.
     """
-    def __init__(self, name: str, url: str, user: str, token: str, description: str = ""):
-        self.name = name
-        self.url = url
-        self.user = user
-        self.token = token
-        self.description = description or f"Jira instance at {url}"
-    
+    name: str = Field(..., description="Unique name for this Jira instance")
+    url: str = Field(..., description="Jira instance URL")
+    user: str = Field(..., description="Jira username/email")
+    token: str = Field(..., description="Jira API token")
+    description: str = Field(default="", description="Optional description of this instance")
+
     def __repr__(self):
         return f"JiraInstance(name='{self.name}', url='{self.url}', user='{self.user}')"
 
 
-class Settings:
+class Settings(BaseSettings):
     """
-    Server settings and configuration loaded from YAML files.
+    Server settings and configuration loaded from environment variables.
     
-    Supports multiple Jira instances through clean YAML configuration.
+    Supports both single instance (legacy) and multiple Jira instances through JSON configuration.
     """
     
-    def __init__(self):
-        self.config_file = find_config_file()
-        self.config_data = self._load_config()
-        
-        # Load server configuration
-        server_config = self.config_data.get('server', {})
-        self.server_name: str = server_config.get('name', 'jira-helper-server')
-        self.host: str = server_config.get('host', '0.0.0.0')
-        self.port: int = server_config.get('port', 7501)
-        self.api_key: str = server_config.get('api_key', 'example_key')
-        self.debug_mode: bool = server_config.get('debug_mode', False)
-        self.log_level: str = server_config.get('log_level', 'INFO')
-        
-        # Default instance configuration
-        self.default_jira_instance: Optional[str] = self.config_data.get('default_jira_instance')
-        
-        # Legacy configuration (for backward compatibility)
-        legacy_config = self.config_data.get('legacy', {})
-        self.JIRA_URL: str = legacy_config.get('jira_url', 'https://example.atlassian.net')
-        self.JIRA_USER: str = legacy_config.get('jira_user', 'user@example.com')
-        self.JIRA_TOKEN: str = legacy_config.get('jira_token', '')
+    # Server configuration
+    SERVER_NAME: str = Field(default="jira-helper-server", description="MCP server name")
+    HOST: str = Field(default="0.0.0.0", description="Server host")
+    PORT: int = Field(default=7501, description="Server port")
+    API_KEY: str = Field(default="your_api_key_here", description="API key for authentication")
+    DEBUG_MODE: bool = Field(default=False, description="Enable debug mode")
+    LOG_LEVEL: str = Field(default="INFO", description="Logging level")
     
-    def _load_config(self) -> dict:
-        """Load configuration from YAML file."""
-        try:
-            with open(self.config_file, 'r', encoding='utf-8') as f:
-                config_data = yaml.safe_load(f)
-                logger.info(f"Successfully loaded config from {self.config_file}")
-                return config_data or {}
-        except yaml.YAMLError as e:
-            logger.error(f"Failed to parse YAML config file {self.config_file}: {e}")
-            raise
-        except FileNotFoundError:
-            logger.error(f"Config file not found: {self.config_file}")
-            raise
-        except Exception as e:
-            logger.error(f"Unexpected error loading config: {e}")
-            raise
+    # Legacy single instance configuration (for backward compatibility)
+    JIRA_URL: str = Field(default="", description="Legacy single Jira instance URL")
+    JIRA_USER: str = Field(default="", description="Legacy single Jira instance user")
+    JIRA_TOKEN: str = Field(default="", description="Legacy single Jira instance token")
     
+    # Multiple instances configuration (JSON format)
+    JIRA_INSTANCES: str = Field(default="", description="JSON array of Jira instances")
+    
+    # Default instance configuration
+    DEFAULT_JIRA_INSTANCE: str = Field(default="", description="Name of the default Jira instance")
+
+    class Config:
+        env_file = ".env"
+        env_file_encoding = "utf-8"
+        case_sensitive = True
+
     def get_jira_instances(self) -> Dict[str, JiraInstance]:
         """
         Get all configured Jira instances.
@@ -144,24 +69,26 @@
         """
         instances = {}
         
-        # Load instances from YAML configuration
-        jira_instances = self.config_data.get('jira_instances', [])
-        
-        for instance_config in jira_instances:
-            name = instance_config.get("name")
-            if name:
-                instances[name] = JiraInstance(
-                    name=name,
-                    url=instance_config.get("url", ""),
-                    user=instance_config.get("user", ""),
-                    token=instance_config.get("token", ""),
-                    description=instance_config.get("description", "")
-                )
+        # First, try to load instances from JIRA_INSTANCES JSON
+        if self.JIRA_INSTANCES:
+            try:
+                instances_data = json.loads(self.JIRA_INSTANCES)
+                if isinstance(instances_data, list):
+                    for instance_config in instances_data:
+                        if isinstance(instance_config, dict) and "name" in instance_config:
+                            instance = JiraInstance(**instance_config)
+                            instances[instance.name] = instance
+                            logger.info(f"Loaded Jira instance: {instance.name}")
+                else:
+                    logger.error("JIRA_INSTANCES must be a JSON array")
+            except json.JSONDecodeError as e:
+                logger.error(f"Failed to parse JIRA_INSTANCES JSON: {e}")
+            except Exception as e:
+                logger.error(f"Error loading Jira instances: {e}")
         
         # Add legacy single instance if configured and not already present
-        if (self.JIRA_URL and self.JIRA_URL != "https://example.atlassian.net" and 
-            self.JIRA_USER and self.JIRA_USER != "user@example.com" and 
-            self.JIRA_TOKEN):
+        if (self.JIRA_URL and self.JIRA_USER and self.JIRA_TOKEN and 
+            not any(inst.url == self.JIRA_URL for inst in instances.values())):
             
             # Use "primary" as the default name for legacy configuration
             legacy_name = "primary"
@@ -173,6 +100,7 @@
                     token=self.JIRA_TOKEN,
                     description="Primary Jira instance (legacy configuration)"
                 )
+                logger.info(f"Loaded legacy Jira instance as: {legacy_name}")
         
         return instances
     
@@ -187,16 +115,35 @@
         if not instances:
             return None
         
-        # Use configured default if specified
-        if self.default_jira_instance and self.default_jira_instance in instances:
-            return self.default_jira_instance
+        # Use configured default if specified and exists
+        if self.DEFAULT_JIRA_INSTANCE and self.DEFAULT_JIRA_INSTANCE in instances:
+            return self.DEFAULT_JIRA_INSTANCE
         
-        # Prefer "primary" if it exists
+        # Prefer "primary" if it exists (legacy compatibility)
         if "primary" in instances:
             return "primary"
         
         # Otherwise return the first instance
         return next(iter(instances.keys()))
+    
+    def get_jira_instance(self, instance_name: Optional[str] = None) -> Optional[JiraInstance]:
+        """
+        Get a specific Jira instance by name, or the default instance.
+        
+        Args:
+            instance_name: Name of the instance to get, or None for default
+            
+        Returns:
+            Optional[JiraInstance]: The requested instance, or None if not found
+        """
+        instances = self.get_jira_instances()
+        if not instances:
+            return None
+        
+        if instance_name is None:
+            instance_name = self.get_default_instance_name()
+        
+        return instances.get(instance_name) if instance_name else None
 
 
 # Create a settings instance for importing in other modules
